# -*- coding: utf-8 -*-

"""
IR interpreter. Run a series of translation phases on a numba function, and
interpreter the IR with the arguments.
"""

from __future__ import print_function, division, absolute_import
import dis
import inspect
from functools import partial
from collections import namedtuple

import numba2
from numba2 import typeof, jit, functionwrapper, conversion
from numba2.rules import is_numba_type
from numba2.pipeline import environment, phase
from numba2.compiler.opaque import implement
from numba2.compiler.overloading import flatargs

from pykit.ir import interp, tracing, Function

#===------------------------------------------------------------------===
# Handlers
#===------------------------------------------------------------------===

Method = namedtuple('Method', ['func', 'self'])

def op_call(run_phase, typeof_func, interp, func, args):
    """
    Called by the interpreter to interpret IR function calls.
    """
    if isinstance(func, Method):
        func, self = func
        args = [self] + list(args)

    if isinstance(func, functionwrapper.FunctionWrapper):
        wrapper = func
        op = interp.op

        try:
            # Flatten args (consider default values)
            args = flatargs(func.dispatcher.f, tuple(args), {})
        except TypeError:
            pass

        # Determine argument types
        argtypes = [typeof_func(arg, val) for arg, val in zip(op.args[1], args)]

        # Use regular typeof() for remaining arguments (default values)
        remaining_args = args[len(argtypes):]
        for arg in remaining_args:
            argtypes.append(typeof(arg))

        # Compile function
<<<<<<< HEAD
        env = environment.fresh_env(func, argtypes, "cpu")
=======
        env = environment.fresh_env(func, argtypes, target="cpu")
>>>>>>> fd12e346

        if wrapper.opaque and run_phase == phase.frontend:
            func = implement(wrapper, wrapper.py_func, tuple(argtypes), env)
        else:
            func, env = run_phase(func, env)

    elif is_numba_type(func):
        obj = func(*args)
        return obj
        #layout = type(obj).layout
        #return { 'value': dict((name, getattr(obj, name)) for name in layout) }

    return interp.call(func, args)


is_dict_obj = lambda d: isinstance(d, dict) and set(d) == set(['type', 'value'])

def op_untyped_getfield(typeof_func, interp, obj, attr):
    """
    Retrieve an attribute/method from an object.
    """
    op = interp.op
    arg = op.args[0]
    obj_type = typeof_func(arg, obj)

    if attr in obj_type.fields:
        # Method access
        return Method(obj_type.fields[attr], obj)
    else:
        # Attribute access
        if attr not in obj_type.layout:
            raise AttributeError(
                "Object of type %s has no attribute %r" % (obj_type, attr))

        if is_dict_obj(obj):
            return interp.getfield(obj, attr)

        return getattr(obj, attr)

def op_getfield(interp, obj, attr):
    """
    Retrieve an attribute/method from an object.
    """
    if is_dict_obj(obj):
        return interp.getfield(obj, attr)
    return getattr(obj, attr)

def op_setfield(interp, obj, attr, value):
    if is_dict_obj(obj):
        interp.setfield(obj, attr, value)
    else:
        setattr(obj, attr, value)

def op_ptradd(interp, obj, addend):
    if isinstance(obj, numba2.runtime.obj.core.Pointer):
        obj = obj.p
    return interp.ptradd(obj, addend)

#===------------------------------------------------------------------===
# Typing
#===------------------------------------------------------------------===

class Typer(object):
    """
    Determine argument types for function calls during interpretation.
    """

    def __init__(self, context, run_phase):
        self.context = context

        phases = {
            phase.initialize:   self.typeof_untyped,
            phase.frontend:     self.typeof_untyped,
            phase.typing:       self.typeof_typed,
            phase.generators:   self.typeof_typed,
            phase.hl_lower:     self.typeof_typed,
            phase.opt:          self.typeof_lltyped,
            phase.ll_lower:     self.typeof_lltyped,
            phase.codegen:      self.typeof_lltyped,
        }
        self.typeof = phases[run_phase]

    def typeof_untyped(self, arg, argval):
        return typeof(argval)

    def typeof_typed(self, arg, argval):
        return self.context[arg]

    def typeof_lltyped(self, arg, argval):
        raise Exception("All function calls should have been resolved before "
                        "low-level typing...")

#===------------------------------------------------------------------===
# Helpers
#===------------------------------------------------------------------===

def header(f):
    print("---------------- Interpreting function %s ----------------" % (
                                                                     f.name,))
    print(f)
    print("----------------------- End of %s ------------------------" % (
                                                                     f.name,))

def handlers(run_phase, env):
    """
    Create interpreter handlers.
    """
    typeof_arg = Typer(env['numba.typing.context'], run_phase).typeof

    handlers = {
        'call':     partial(op_call, run_phase, typeof_arg),
        'getfield': op_getfield,
        'setfield': op_setfield,
        'ptradd':   op_ptradd,
    }

    if run_phase in (phase.frontend,):
        handlers['getfield'] = partial(op_untyped_getfield, typeof_arg)

    return handlers

#===------------------------------------------------------------------===
# Interpret
#===------------------------------------------------------------------===

def expect(nb_func, phase, args, expected, debug=False):
    """Interpret and expect a result"""
    result = interpret(nb_func, phase, args, debug)
    assert result == expected, "Got %s, expected %s" % (result, expected)

def interpret(nb_func, run_phase, args, debug=False, tracer=None):
    """Interpret and return result"""
    # Translate numba function
    argtypes = [typeof(arg) for arg in args]
<<<<<<< HEAD
    env = environment.fresh_env(nb_func, argtypes, "cpu")
=======
    env = environment.fresh_env(nb_func, argtypes, target="cpu")
>>>>>>> fd12e346
    f, env = run_phase(nb_func, env)

    if debug:
        header(f)

    if tracer is None:
        # Set up tracer to trace interpretation
        if debug:
            tracer = tracing.Tracer()
        else:
            tracer = tracing.DummyTracer()

    newargs = [conversion.fromobject(arg, typeof(arg)) for arg in args]

    # Interpret function
    env.setdefault('interp.handlers', handlers(run_phase, env))
    return interp.run(f, env, args=newargs, tracer=tracer)<|MERGE_RESOLUTION|>--- conflicted
+++ resolved
@@ -53,11 +53,7 @@
             argtypes.append(typeof(arg))
 
         # Compile function
-<<<<<<< HEAD
         env = environment.fresh_env(func, argtypes, "cpu")
-=======
-        env = environment.fresh_env(func, argtypes, target="cpu")
->>>>>>> fd12e346
 
         if wrapper.opaque and run_phase == phase.frontend:
             func = implement(wrapper, wrapper.py_func, tuple(argtypes), env)
@@ -192,11 +188,7 @@
     """Interpret and return result"""
     # Translate numba function
     argtypes = [typeof(arg) for arg in args]
-<<<<<<< HEAD
-    env = environment.fresh_env(nb_func, argtypes, "cpu")
-=======
     env = environment.fresh_env(nb_func, argtypes, target="cpu")
->>>>>>> fd12e346
     f, env = run_phase(nb_func, env)
 
     if debug:
