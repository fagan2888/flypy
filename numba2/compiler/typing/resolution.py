# -*- coding: utf-8 -*-

"""
Type resolution and method resolution.
"""

from __future__ import print_function, division, absolute_import
import inspect

from numba2.errors import UnificationError
from numba2.pipeline import fresh_env
from numba2 import promote, unify, typejoin
from numba2.functionwrapper import FunctionWrapper
from numba2.types import Type, Constructor, ForeignFunction, Function, void
from numba2.compiler.overloading import flatargs
from numba2.rules import infer_type_from_layout

from pykit import ir, types

#===------------------------------------------------------------------===
# Function call typing
#===------------------------------------------------------------------===

# TODO: Move this function to a third module

def is_method(t):
    return type(t).__name__ == 'Method' # hargh

def infer_call(func, func_type, argtypes, env):
    """
    Infer a single call. We have three cases:

        1) Static receiver function
        2) Higher-order function
            This is already typed
        3) Method. We need to insert 'self' in the cartesian product

    NOTE: This must only be called during the type inference phase !
    """
    is_const = isinstance(func, ir.Const)
    is_numba_func = is_const and isinstance(func.const, FunctionWrapper)
    is_class = isinstance(func_type, (type(Type.type), type(Constructor.type)))

    if is_method(func_type) or is_numba_func:
        return infer_function_call(func, func_type, argtypes, env)
    elif is_class:
        return infer_class_call(func, func_type, argtypes)
    elif not isinstance(func, ir.Function):
        return infer_foreign_call(func, func_type, argtypes)
    else:
        raise NotImplementedError(func, func_type)

def infer_function_call(func, func_type, argtypes, env):
    """
    Method call or numba function call.
    """
    from numba2.pipeline import phase

    #print(('inferring %s' % func).center(80, '!'))

    if is_method(func_type):
        func = func_type.parameters[0]
        argtypes = [func_type.parameters[1]] + list(argtypes)
    else:
        func = func.const

    # TODO: Support recursion !

    if len(func.overloads) == 1 and not func.opaque:
        argtypes = fill_missing_argtypes(func.py_func, tuple(argtypes))

<<<<<<< HEAD
    env = fresh_env(func, argtypes, "cpu") # TODO: !
=======
    env = env['numba.fresh_env'](func, argtypes)
>>>>>>> fd12e346
    func, env = phase.typing(func, env)
    # env["numba.typing.restype"]
    if func_type is None:
        func_type = env["numba.typing.signature"]
    return func, func_type, env["numba.typing.restype"]

def infer_class_call(func, func_type, argtypes):
    """
    Constructor application.
    """
    classtype = func_type.parameters[0] # extract T from Type[T]
    freevars = classtype.parameters
    argtypes = [classtype] + list(argtypes)
    if freevars:
        classtype = infer_constructor_application(classtype, argtypes)

    # TODO: Return a Constructor?
    return func, Function[tuple(argtypes) + (classtype,)], classtype

def infer_foreign_call(func, func_type, argtypes):
    """
    Higher-order or foreign function call.
    """
    if isinstance(func_type, type(ForeignFunction.type)):
        restype = func_type.parameters[-1]
    else:
        restype = func_type.restype
    assert restype

    expected_argtypes = func_type.parameters[:-1]

    if len(argtypes) != len(expected_argtypes):
        if not (func_type.varargs and len(argtypes) >= len(expected_argtypes)):
            raise TypeError("Function %s requires %d argument(s), got %d" % (
                                func, len(expected_argtypes), len(argtypes)))

    try:
        # Make sure we have compatible types
        unify(zip(argtypes, expected_argtypes))
    except UnificationError:
        raise TypeError(
            "Mismatching signature for function %s with argument types %s" % (
                func, ", ".join(map(str, argtypes))))

    return func, Function[expected_argtypes + (restype,)], restype


def infer_constructor_application(classtype, argtypes):
    """
    Resolve the free type variables of a constructor given the argument types
    we instantiate the class with.

    This means we need to match up argument types with variables from the
    class layout. In the most general case this means we need to fixpoint
    infer all methods called from the constructor.

    For now, we do the dumb thing: Match up argument names with variable names
    from the layout.
    """
    # Figure out the list of argtypes
    cls = classtype.impl
    init = cls.__init__.py_func
    argtypes = fill_missing_argtypes(init, tuple(argtypes))

    # Determine __init__ argnames
    argspec = inspect.getargspec(init)
    assert not argspec.varargs
    assert not argspec.keywords
    argnames = argspec.args
    assert len(argtypes) == len(argnames)

    return infer_type_from_layout(classtype, zip(argnames, argtypes))


def get_remaining_args(func, args):
    newargs = flatargs(func, args, {})
    return newargs[len(args):]

def fill_missing_argtypes(func, argtypes):
    from numba2 import typeof

    remaining = get_remaining_args(func, argtypes)
    return argtypes + tuple(typeof(arg) for arg in remaining)

#===------------------------------------------------------------------===
# Type resolution
#===------------------------------------------------------------------===

def resolve_context(func, env):
    """Reduce typesets in context to concrete types"""
    context = env['numba.typing.context']
    for op, typeset in context.iteritems():
        if typeset:
            typeset = context[op]
            try:
                ty = reduce(typejoin, typeset)
            except TypeError, e:
                raise TypeError(
                    "Cannot type-join types for op %s: %s" % (op, e))

            context[op] = ty

def resolve_restype(func, env):
    """Figure out the return type and update the context and environment"""
    context = env['numba.typing.context']
    restype = env['numba.typing.restype']
    signature = env['numba.typing.signature']

    typeset = context['return']
    inferred_restype = signature.restype

    if restype is None:
        restype = inferred_restype
    elif inferred_restype != restype:
        try:
            [restype] = unify([(inferred_restype, restype)])
        except UnificationError, e:
            raise TypeError(
                "Annotated result type %s does not match inferred "
                "type %s for function %r: %s" % (
                    restype, inferred_restype, func.name, e))

    if isinstance(restype, set):
        raise TypeError(
            "Undetermined return type for function %s" % (func.name,))

    env['numba.typing.restype'] = restype

    if restype == void or env['numba.state.generator']:
        _, argtypes, varargs = func.type
        func.type = types.Function(types.Void, argtypes, varargs)<|MERGE_RESOLUTION|>--- conflicted
+++ resolved
@@ -69,11 +69,7 @@
     if len(func.overloads) == 1 and not func.opaque:
         argtypes = fill_missing_argtypes(func.py_func, tuple(argtypes))
 
-<<<<<<< HEAD
-    env = fresh_env(func, argtypes, "cpu") # TODO: !
-=======
     env = env['numba.fresh_env'](func, argtypes)
->>>>>>> fd12e346
     func, env = phase.typing(func, env)
     # env["numba.typing.restype"]
     if func_type is None:
