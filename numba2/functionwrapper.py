# -*- coding: utf-8 -*-

"""
Numba function wrapper.
"""

from __future__ import print_function, division, absolute_import
import types
import ctypes
from functools import partial
from itertools import starmap

from numba2.rules import typeof
from numba2.compiler.overloading import (lookup_previous, overload, Dispatcher,
                                         flatargs)

# TODO: Reuse numba.numbawrapper.pyx for autojit Python entry points

class FunctionWrapper(object):
    """
    Result of @jit for functions.
    """

    def __init__(self, dispatcher, py_func, abstract=False, opaque=False,
                 target="cpu"):
        self.dispatcher = dispatcher
        self.py_func = py_func
        # self.signature = signature
        self.abstract = abstract

        self.llvm_funcs = {}
        self.ctypes_funcs = {}
        self.envs = {}

        self.opaque = opaque
        self.implementor = None
        self.target = target

    def __call__(self, *args, **kwargs):
        from numba2.representation import byref, stack_allocate
        from numba2.conversion import (
            toctypes, fromctypes, toobject, fromobject, ctype)
        #from numba2.support.ctypes_support import CTypesStruct
        #from numba2.types import Function

        # Keep this alive for the duration of the call
        keepalive = list(args) + list(kwargs.values())

        # Order arguments
        args = flatargs(self.dispatcher.f, args, kwargs)
        argtypes = [typeof(x) for x in args]

        # Translate
        cfunc, restype = self.translate(argtypes)

        # Construct numba values
        arg_objs = list(starmap(fromobject, zip(args, argtypes)))

        # Map numba values to a ctypes representation
        args = []
        for arg, argtype in zip(arg_objs, argtypes):
            c_arg = toctypes(arg, argtype, keepalive)
            if byref(argtype) and stack_allocate(argtype):
                c_arg = ctypes.pointer(c_arg)
            args.append(c_arg)

        # We need this cast since the ctypes function constructed from LLVM
        # IR has different structs (which are structurally equivalent)
        c_restype = ctype(restype)
        if byref(restype):
            c_result = c_restype() # dummy result value
            args.append(ctypes.pointer(c_result))
            c_restype = None # void

        c_signature = ctypes.PYFUNCTYPE(c_restype, *[type(arg) for arg in args])
        cfunc = ctypes.cast(cfunc, c_signature)

        # Handle calling convention
        if byref(restype):
            cfunc(*args)
        else:
            c_result = cfunc(*args)

        # Map ctypes result back to a python value
        result = fromctypes(c_result, restype)
        result_obj = toobject(result, restype)

        return result_obj

    def translate(self, argtypes, target='cpu'):

        key = tuple(argtypes)
        if key in self.ctypes_funcs:
            env = self.envs[key]
            return self.ctypes_funcs[key], env["numba.typing.restype"]

        # Translate
        llvm_func, env = self.do_lower(target, argtypes)
        cfunc = env["codegen.llvm.ctypes"]

        # Cache
        self.llvm_funcs[key] = llvm_func
        self.ctypes_funcs[key] = cfunc
        self.envs[key] = env

        return cfunc, env["numba.typing.restype"]

<<<<<<< HEAD
    def do_lower(self, target, argtypes):
        from .pipeline import phase, environment

        # TODO refactor this to a separate system for easier target extension
        if target == 'cpu':
            env = environment.fresh_env(self, argtypes)
            llvm_func, env = phase.codegen(self, env)
        elif target == 'dpp':
            env = environment.fresh_dpp_env(self, argtypes)
            llvm_func, env = phase.dpp_codegen(self, env)
        return llvm_func, env
=======
    def overload(self, py_func, signature, **kwds):
        overload(signature, dispatcher=self.dispatcher, **kwds)(py_func)
>>>>>>> 5ffb60b7

    def get_llvm_func(self, argtypes):
        """Get the LLVM function object for the argtypes.
        """
        return self.llvm_funcs[tuple(argtypes)]

    @property
    def signatures(self):
        return [signature for func, signature, _ in self.overloads]

    @property
    def overloads(self):
        return self.dispatcher.overloads

    def __str__(self):
        return "<numba function (%s)>" % str(self.dispatcher)

    __repr__ = __str__

    def __get__(self, instance, owner=None):
        if instance is not None:
            # TODO: return partial(self, instance)
            return partial(self.py_func, instance)
        return self


def wrap(py_func, signature, scope, inline=False, opaque=False, abstract=False,
         target="cpu", **kwds):
    """
    Wrap a function in a FunctionWrapper. Take care of overloading.
    """
    func = lookup_previous(py_func, [scope])

    if isinstance(func, FunctionWrapper):
        pass
    elif isinstance(func, types.FunctionType) and func != py_func:
        raise TypeError(
            "Function %s in current scope is not overloadable" % (func,))
    else:
        dispatcher = Dispatcher()
        func = FunctionWrapper(dispatcher, py_func,
                               abstract=abstract, opaque=opaque)

<<<<<<< HEAD
    dispatcher = overload(signature, func=func, inline=inline, **kwds)(py_func)

    if isinstance(py_func, types.FunctionType):
        return FunctionWrapper(dispatcher, py_func,
                               opaque=opaque, abstract=abstract,
                               target=target)
    else:
        assert isinstance(py_func, FunctionWrapper), py_func
        return py_func
=======
    func.overload(py_func, signature, inline=inline, opaque=opaque,
                  abstract=abstract, **kwds)
    return func
>>>>>>> 5ffb60b7
<|MERGE_RESOLUTION|>--- conflicted
+++ resolved
@@ -105,7 +105,6 @@
 
         return cfunc, env["numba.typing.restype"]
 
-<<<<<<< HEAD
     def do_lower(self, target, argtypes):
         from .pipeline import phase, environment
 
@@ -117,10 +116,9 @@
             env = environment.fresh_dpp_env(self, argtypes)
             llvm_func, env = phase.dpp_codegen(self, env)
         return llvm_func, env
-=======
+
     def overload(self, py_func, signature, **kwds):
         overload(signature, dispatcher=self.dispatcher, **kwds)(py_func)
->>>>>>> 5ffb60b7
 
     def get_llvm_func(self, argtypes):
         """Get the LLVM function object for the argtypes.
@@ -164,18 +162,6 @@
         func = FunctionWrapper(dispatcher, py_func,
                                abstract=abstract, opaque=opaque)
 
-<<<<<<< HEAD
-    dispatcher = overload(signature, func=func, inline=inline, **kwds)(py_func)
-
-    if isinstance(py_func, types.FunctionType):
-        return FunctionWrapper(dispatcher, py_func,
-                               opaque=opaque, abstract=abstract,
-                               target=target)
-    else:
-        assert isinstance(py_func, FunctionWrapper), py_func
-        return py_func
-=======
     func.overload(py_func, signature, inline=inline, opaque=opaque,
-                  abstract=abstract, **kwds)
-    return func
->>>>>>> 5ffb60b7
+                  abstract=abstract, target=target, **kwds)
+    return func