--- conflicted
+++ resolved
@@ -107,20 +107,18 @@
             "Cannot stack-allocate instances with __del__: %s" % (cls,))
     return jit_class(cls, *args, stackallocate=True, **kwds)
 
-<<<<<<< HEAD
 @applyable_decorator
 def unijit(f, *args, **kwds):
     """@jit(target='uni')
     Compile into universal representation
     """
     return _jit(f, *args, target="uni", **kwds)
-=======
+
 # fast-compile jit
 if config.debug:
     cjit = jit
 else:
     cjit = ijit
->>>>>>> 5ffb60b7
 
 #ijit = partial(jit, inline=True)
 #sjit = partial(jit, stackallocate=True)