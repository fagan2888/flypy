--- conflicted
+++ resolved
@@ -47,7 +47,6 @@
         return jit_func(f, *args, **kwds)
 
 
-<<<<<<< HEAD
 def jit_func(f, signature=None, **kwds):
     """
     @jit('a -> List[a] -> List[a]')
@@ -55,15 +54,6 @@
     if 'scope' not in kwds:
         kwds['scope'] = {} # TODO: retrieve scope for @ijit, @abstract, etc
     return wrap(f, signature, **kwds)
-=======
-def jit_func(f, signature=None, abstract=False, opaque=False, inline=False,
-             eval_if_const=False, specialize_value=False):
-    """
-    @jit('a -> List[a] -> List[a]')
-    """
-    return wrap(f, signature, abstract=abstract, opaque=opaque, inline=inline,
-                eval_if_const=eval_if_const, specialize_value=specialize_value)
->>>>>>> 9db9e353
 
 
 def jit_class(cls, signature=None, abstract=False, stackallocate=False, scope=None):
