# -*- coding: utf-8 -*-

"""
Entry points for runtime code.
"""

from __future__ import print_function, division, absolute_import
import sys
import types
from functools import partial, wraps

from numba2.config import config
from .functionwrapper import wrap
from .typing import MetaType
from .utils import applyable, applyable_decorator

def jit(f, *args, **kwds):
    """
    @jit entry point:

        @jit
        def myfunc(a, b): return a + b

        @jit('a -> b')
        def myfunc(a, b): return a + b

        @jit
        class Foo(object): pass

        @jit('Foo[a]')
        class Foo(object): pass
    """
    kwds['scope'] = kwds.pop('scope', sys._getframe(1).f_locals)

    if isinstance(f, (type, types.FunctionType, types.ClassType)):
        return _jit(f, *args, **kwds)

    arg = f
    return lambda f: _jit(f, arg, *args, **kwds)


def _jit(f, *args, **kwds):
    if isinstance(f, (types.ClassType, type)):
        return jit_class(f, *args, **kwds)
    else:
        assert isinstance(f, types.FunctionType)
        return jit_func(f, *args, **kwds)


def jit_func(f, signature=None, **kwds):
    """
    @jit('a -> List[a] -> List[a]')
    """
    if 'scope' not in kwds:
        kwds['scope'] = {} # TODO: retrieve scope for @ijit, @abstract, etc
    return wrap(f, signature, **kwds)


def jit_class(cls, signature=None, abstract=False, stackallocate=False, scope=None):
    """
    @jit('NDArray[dtype, ndim]')
    """
    from .runtime.classes import allocate_type_constructor, patch_class
    from .runtime.interfaces import copy_methods

    if not abstract and not hasattr(cls, 'layout'):
        raise ValueError("layout of class %s not set" % (cls,))

    constructor, type = allocate_type_constructor(cls, signature)
    cls.type = type
    cls.stackallocate = stackallocate
    if not abstract:
        patch_class(cls)

    for base in cls.__mro__:
        copy_methods(cls, base)

    return MetaType(cls.__name__, cls.__bases__, dict(vars(cls)))

def scoping_decorator(decorator):
    @wraps(decorator)
    def decorator_wrapper(*args, **kwargs):
        scope = kwargs.pop('scope', sys._getframe(1).f_locals)
        if applyable(args, kwargs):
            return decorator(*args, scope=scope)
        return lambda f: decorator(f, *args, scope=scope, **kwargs)

    return decorator_wrapper

@scoping_decorator
def abstract(f, *args, **kwds):
    kwds['abstract'] = True
    return _jit(f, *args, **kwds)

# --- shorthands

@scoping_decorator
def ijit(f, *args, **kwds):
    """@jit(inline=True)"""
    return _jit(f, *args, inline=True, **kwds)

@scoping_decorator
def sjit(cls, *args, **kwds):
    """@jit(stackallocate=True)"""
    if hasattr(cls, '__del__'):
        raise TypeError(
            "Cannot stack-allocate instances with __del__: %s" % (cls,))
    return jit_class(cls, *args, stackallocate=True, **kwds)

@applyable_decorator
def unijit(f, *args, **kwds):
    """@jit(target='uni')
    Compile into universal representation
    """
    return _jit(f, *args, target="uni", **kwds)

<<<<<<< HEAD
# fast-compile jit
if config.debug:
    cjit = jit
else:
    cjit = ijit

=======
>>>>>>> fd12e346
#ijit = partial(jit, inline=True)
#sjit = partial(jit, stackallocate=True)<|MERGE_RESOLUTION|>--- conflicted
+++ resolved
@@ -14,7 +14,7 @@
 from .typing import MetaType
 from .utils import applyable, applyable_decorator
 
-def jit(f, *args, **kwds):
+def jit(f=None, *args, **kwds):
     """
     @jit entry point:
 
@@ -114,14 +114,11 @@
     """
     return _jit(f, *args, target="uni", **kwds)
 
-<<<<<<< HEAD
 # fast-compile jit
 if config.debug:
     cjit = jit
 else:
     cjit = ijit
 
-=======
->>>>>>> fd12e346
 #ijit = partial(jit, inline=True)
 #sjit = partial(jit, stackallocate=True)