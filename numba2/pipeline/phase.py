--- conflicted
+++ resolved
@@ -11,13 +11,7 @@
 
 from numba2.viz.viz import dump
 from .pipeline import run_pipeline
-<<<<<<< HEAD
-from .passes import (frontend, typing, optimizations, prelowering, lowering,
-                     backend_init, backend_run, backend_finalize,
-                     dpp_backend_run, dpp_backend_finalize)
-=======
 from . import passes
->>>>>>> 5ffb60b7
 from .environment import fresh_env
 
 from pykit.analysis import callgraph
@@ -145,29 +139,9 @@
 def cache_key_argtypes(func, env):
     return (func, tuple(env["numba.typing.argtypes"]))
 
-<<<<<<< HEAD
-@cached('numba.prelowering')
-def prelowering_phase(func, env, passes=prelowering, dependences=None):
-    envs = env["numba.state.envs"]
-    if dependences is None:
-        dependences = _deps(func)
-
-    for f in dependences:
-        if f != func:
-            prelowering_phase(f, envs[f], passes, [])
-    run_pipeline(func, env, passes)
-
-    return func, env
-
-@cached('numba.lowering')
-def lowering_phase(func, env, passes=lowering, dependences=None):
-    envs = env["numba.state.envs"]
-    if dependences is None:
-        dependences = _deps(func)
-=======
 # ______________________________________________________________________
 # Utils
->>>>>>> 5ffb60b7
+
 
 def _deps(func, debug=False):
     """
@@ -208,28 +182,6 @@
 
     return env["numba.state.llvm_func"], env
 
-
-<<<<<<< HEAD
-def phasecompose(phase1, phase2):
-    def wrapper(func, env):
-        try:
-            return phase1(*phase2(func, env))
-        except Exception, e:
-            #print("-----------------------------")
-            #print("Exception occurred when compiling %s with argtypes %s" % (
-            #                              func, env["numba.typing.argtypes"]))
-            raise #CompileError(str(e))
-
-    return wrapper
-
-setup = setup_phase
-translation = phasecompose(translation_phase, setup)
-typing = phasecompose(typing_phase, translation)
-opt = phasecompose(optimization_phase, typing)
-prelower = phasecompose(prelowering_phase, opt)
-lower = phasecompose(lowering_phase, prelower)
-codegen = phasecompose(codegen_phase, lower)
-
 # ______________________________________________________________________
 # Data Parallel Python Specifics
 
@@ -258,28 +210,12 @@
 
     return env["numba.state.llvm_func"], env
 
-dpp_lower = phasecompose(lowering_phase, prelower)
-dpp_codegen = phasecompose(dpp_codegen_phase, dpp_lower)
-
-
-# ______________________________________________________________________
-# Naming
-
-phases = {
-    "setup":        setup,
-    "translation":  translation,
-    "typing":       typing,
-    "opt":          opt,
-    "codegen":      codegen,
-}
+#dpp_lower = phasecompose(lowering_phase, prelower)
+#dpp_codegen = phasecompose(dpp_codegen_phase, dpp_lower)
 
 # ______________________________________________________________________
 # Apply
 
-def apply_phase(phase, nb_func, argtypes):
-    env = fresh_env(nb_func, argtypes)
-    return phase(nb_func, env)
-=======
 initialize  = phase('initialize', passes.initialize, all=False,
                     key=cache_key_argtypes)
 frontend    = phase('frontend', passes.frontend, depend=initialize,
@@ -289,7 +225,7 @@
 generators  = phase('generators', passes.generators, depend=typing, all=False)
 hl_lower    = phase('hl_lower', passes.hl_lowering, depend=generators)
 opt         = phase('opt', passes.optimizations, depend=hl_lower)
-ll_lower    = phase('ll_lower', passes.ll_lowering, depend=opt)
+prelower    = phase('prelower', passes.prelowering, depend=opt)
+ll_lower    = phase('ll_lower', passes.ll_lowering, depend=prelower)
 llvm        = phasecompose(llvm_phase, ll_lower)
-codegen     = phase('codegen', passes.codegen, depend=llvm, all=False)
->>>>>>> 5ffb60b7
+codegen     = phase('codegen', passes.codegen, depend=llvm, all=False)