# -*- coding: utf-8 -*-

"""
Numba compiler phases (groupings of passes).
"""

from __future__ import print_function, division, absolute_import

import os
from functools import partial, wraps

from numba2.viz.viz import dump
from .pipeline import run_pipeline
<<<<<<< HEAD
from . import passes
=======
from .passes import (frontend, typing, optimizations, prelowering, lowering,
                     backend_init, backend_run, backend_finalize,
                     dpp_backend_run, dpp_backend_finalize)
>>>>>>> fd12e346
from .environment import fresh_env

from pykit.analysis import callgraph

#===------------------------------------------------------------------===
# Phases
#===------------------------------------------------------------------===

phases = {
    # phase name -> phase
}

phase_passes = {
    # phase -> passes
}

def define_phase(phase_func, phase_name, passes):
    phases[phase_name] = phase_func
    phase_passes[phase_func] = passes
    return phase_func

class Phase(object):

    def __init__(self, phase_name, passes, all, skip_opaque, cache_key):
        self.phase_name = phase_name
        self.passes = passes
        self.all = all
        self.skip_opaque = skip_opaque
        self.cache_key = cache_key

    def apply(self, func, env):
        if self.all:
            return apply_all(self, func, env)
        else:
            return self.apply_single(func, env)

    def apply_single(self, func, env):
        # -- Lookup cached version -- #
        result = lookup_cached(self.phase_name, self.cache_key, func, env)
        if result is not None:
            return result
        elif self.skip_opaque and env["numba.state.opaque"]:
            return func, env

        # -- Apply phase -- #
        env['numba.state.phase'] = phases[self.phase_name]
        new_func, new_env = run_pipeline(func, env, self.passes)

        # -- Update cache -- #
        insert_cache(self.phase_name, self.cache_key,
                     func, env, new_func, new_env)
        return new_func, new_env

    def __repr__(self):
        return "phase(%s)" % (self.phase_name,)

    @property
    def __name__(self):
        return self.phase_name

    __call__ = apply


def phase(phase_name, passes, depend=None, skip_opaque=False, all=True, key=None):
    """
    Define a phase.
    """
    phase = Phase(phase_name, passes, all, skip_opaque, key or cache_key)
    phase_passes[phase] = passes
    if depend:
        phase = phasecompose(phase, depend)
    return define_phase(phase, phase_name, passes)

# ______________________________________________________________________
# Phase application

def apply_all(phase, func, env, dependences=None):
    """Apply a phase to a function and its dependences"""
    if dependences is None:
        dependences = callgraph.callgraph(func).node

    envs = env["numba.state.envs"]
    for dep in dependences:
        if func != dep:
            dep_env = envs[dep]
            phase.apply_single(dep, dep_env)

    return phase.apply_single(func, env)

def apply_phase(phase, nb_func, argtypes, target):
    env = fresh_env(nb_func, argtypes, target)
    return phase(nb_func, env)

# ______________________________________________________________________
# Caching

def get_cache(phase_name, env):
    cache_name = '.'.join(['numba', phase_name, 'cache'])
    return env[cache_name]

def lookup_cached(phase_name, key, func, env):
    cache = get_cache(phase_name, env)
    cache_key = key(func, env)

    if cache.lookup(cache_key):
        new_func, new_env = cache.lookup(cache_key)
        if phase_name in ('frontend',):
            # TODO: This is a hack! Do manual caching in
            # translation_phase below!
            new_env = env # Don't lose the argtypes
        return new_func, new_env

<<<<<<< HEAD
def insert_cache(phase_name, cache_key, func, env, new_func, new_env):
    cache = get_cache(phase_name, env)
    key = cache_key(func, env)
    cache.insert(key, (new_func, new_env))

def phasecompose(phase1, phase2):
    result = lambda func, env: phase1(*phase2(func, env))
    return wraps(phase1)(result)
=======
#def _deps(func):
#    return callgraph.callgraph(func).node

# ______________________________________________________________________
# Individual phases

def setup_phase(func, env):
    # -------------------------------------------------
    # Find Python function implementation
    argtypes = env["numba.typing.argtypes"]
    py_func, signature, kwds = best_match(func, list(argtypes))

    # -------------------------------------------------
    # Update environment
    env["numba.state.func_name"] = py_func.__name__
    env["numba.state.function_wrapper"] = func
    env["numba.state.opaque"] = func.opaque
    env["numba.typing.restype"] = signature.restype
    env["numba.typing.argtypes"] = signature.argtypes
    env["numba.state.crnt_func"] = func
    env["numba.state.options"] = dict(kwds)
    env["numba.state.copies"] = {}
    env["numba.state.phase"] = "setup"

    if kwds.get("infer_restype"):
        env["numba.typing.restype"] = kwds["infer_restype"](argtypes)

    return py_func, env

@cached('numba.frontend')
def translation_phase(func, env, passes=frontend):
    if env["numba.state.opaque"]:
        return func, env
    new_func, new_env = run_pipeline(func, env, passes)
    envs = env['numba.state.envs']
    envs[new_func] = new_env
    return new_func, new_env

@cached('numba.typing', key=_cache_key)
def typing_phase(func, env, passes=typing):
    return run_pipeline(func, env, passes)

@cached('numba.opt')
def optimization_phase(func, env, passes=optimizations, dependences=None):
    envs = env["numba.state.envs"]
    if dependences is None:
        dependences = env["numba.state.dependences"]
>>>>>>> fd12e346

def cache_key(func, env):
    return func

def cache_key_argtypes(func, env):
    return (func, tuple(env["numba.typing.argtypes"]))

# ______________________________________________________________________
# Utils

<<<<<<< HEAD
=======
@cached('numba.prelowering')
def prelowering_phase(func, env, passes=prelowering, dependences=None):
    envs = env["numba.state.envs"]
    if dependences is None:
        dependences = env["numba.state.dependences"]

    for f in dependences:
        if f != func:
            prelowering_phase(f, envs[f], passes, [])
    run_pipeline(func, env, passes)

    return func, env

@cached('numba.lowering')
def lowering_phase(func, env, passes=lowering, dependences=None):
    envs = env["numba.state.envs"]
    if dependences is None:
        dependences = env["numba.state.dependences"]
>>>>>>> fd12e346

def _deps(func, debug=False):
    """
    Locate dependences for a function.
    """
    graph = callgraph.callgraph(func)
    if debug:
        import networkx as nx
        G = nx.DiGraph()
        for src in graph.node:
            for dst in graph.neighbors(src):
                G.add_edge(src.name, dst.name)
        dump(G, os.path.expanduser("~/callgraph.dot"))

    return graph.node

<<<<<<< HEAD
# ______________________________________________________________________
# phases

def llvm_phase(func, env):
=======
def codegen_phase(func, env):
    assert env['numba.target'] == 'cpu'
>>>>>>> fd12e346
    cache = env['numba.codegen.cache']
    envs = env["numba.state.envs"]

    if func in cache:
        return cache[func]

<<<<<<< HEAD
    dependences = [d for d in _deps(func, debug=False) if d not in cache]
=======
    dependences = [d for d in env['numba.state.dependences']
                   if d not in cache]
>>>>>>> fd12e346

    for f in dependences:
        run_pipeline(f, envs[f], passes.backend_init)
    for f in dependences:
        run_pipeline(f, envs[f], passes.backend_run)
    for f in dependences:
        e = envs[f]
        lfunc = e["numba.state.llvm_func"]
<<<<<<< HEAD
        run_pipeline(lfunc, envs[f], passes.backend_finalize)
=======
        run_pipeline(lfunc, envs[f], backend_finalize)

>>>>>>> fd12e346
        cache.insert(f, (lfunc, e))

    return env["numba.state.llvm_func"], env

# ______________________________________________________________________
# Data Parallel Python Specifics

def dpp_llvm_phase(func, env):
    from pykit.codegen.llvm import llvm_utils

    cache = env['numba.codegen.cache']
    envs = env["numba.state.envs"]

    if func in cache:
        return cache[func]

    dependences = [d for d in _deps(func) if d not in cache]

<<<<<<< HEAD
    for f in dependences:
        localenv = envs[f]
        localenv['codegen.llvm.module'] = llvm_utils.module("tmp")
        run_pipeline(f, envs[f], passes.backend_init)
    for f in dependences:
        run_pipeline(f, envs[f], passes.dpp_backend_run)
    for f in dependences:
        e = envs[f]
        lfunc = e["numba.state.llvm_func"]
        run_pipeline(lfunc, envs[f], passes.dpp_backend_finalize)
        cache.insert(f, (lfunc, e))

    return env["numba.state.llvm_func"], env
=======
def phasecompose(phase1, phase2):
    @wraps(phase1)
    def wrapper(func, env):
        try:
            return phase1(*phase2(func, env))
        except Exception, e:
            #print("-----------------------------")
            #print("Exception occurred when compiling %s with argtypes %s" % (
            #                              func, env["numba.typing.argtypes"]))
            raise #CompileError(str(e))

    return wrapper

setup = setup_phase
translation = phasecompose(translation_phase, setup)
typing = phasecompose(typing_phase, translation)
opt = phasecompose(optimization_phase, typing)
prelower = phasecompose(prelowering_phase, opt)
lower = phasecompose(lowering_phase, prelower)
cpu_codegen = phasecompose(codegen_phase, lower)

# ______________________________________________________________________
# Data Parallel Python Specifics

def dpp_codegen_phase(func, env):
    from pykit.codegen.llvm import llvm_utils
    assert env['numba.target'] == 'dpp'
    cache = env['numba.codegen.cache']
    envs = env["numba.state.envs"]

    if func in cache:
        return cache[func]

    dependences = [d for d in env['numba.state.dependences']
                   if d not in cache]

    for f in dependences:
        localenv = envs[f]
        localenv['codegen.llvm.module'] = llvm_utils.module("tmp.%x" % id(f))
        run_pipeline(f, envs[f], backend_init)

    for f in dependences:
        run_pipeline(f, envs[f], dpp_backend_run)

    for f in dependences:
        e = envs[f]
        lfunc = e["numba.state.llvm_func"]
        run_pipeline(lfunc, envs[f], dpp_backend_finalize)
        cache.insert(f, (lfunc, e))

    return env["numba.state.llvm_func"], env

dpp_lower = lower  # share cpu lowering for now
dpp_codegen = phasecompose(dpp_codegen_phase, dpp_lower)

>>>>>>> fd12e346

# ______________________________________________________________________
# Apply

<<<<<<< HEAD
initialize  = phase('initialize', passes.initialize, all=False,
                    key=cache_key_argtypes)
frontend    = phase('frontend', passes.frontend, depend=initialize,
                    skip_opaque=True, all=False, key=cache_key_argtypes)
typing      = phase('typing', passes.typing, depend=frontend, all=False,
                    key=cache_key_argtypes)
generators  = phase('generators', passes.generators, depend=typing, all=False)
hl_lower    = phase('hl_lower', passes.hl_lowering, depend=generators)
opt         = phase('opt', passes.optimizations, depend=hl_lower)
prelower    = phase('prelower', passes.prelowering, depend=opt)
ll_lower    = phase('ll_lower', passes.ll_lowering, depend=prelower)
llvm        = phasecompose(llvm_phase, ll_lower)
codegen     = phase('codegen', passes.codegen, depend=llvm, all=False)

dpp_llvm    = phasecompose(dpp_llvm_phase, ll_lower)
dpp_codegen = phase('dpp_codegen', passes.codegen, depend=dpp_llvm, all=False)
=======
phases = {
    "setup":        setup,
    "translation":  translation,
    "typing":       typing,
    "opt":          opt,
    "lower":        lower,
    "codegen":      cpu_codegen,
}
>>>>>>> fd12e346

# ______________________________________________________________________

<<<<<<< HEAD
target_codegens = {
    'cpu': codegen,
    'dpp': dpp_codegen,
}
=======
def apply_phase(phase, nb_func, argtypes):
    env = fresh_env(nb_func, argtypes)
    return phase(nb_func, env)

# ______________________________________________________________________
# Codegen

_target_codegen_map = {
    'cpu': cpu_codegen,
    'dpp': dpp_codegen,
}

def codegen(func, env):
    return _target_codegen_map[env['numba.target']](func, env)
>>>>>>> fd12e346
<|MERGE_RESOLUTION|>--- conflicted
+++ resolved
@@ -11,13 +11,7 @@
 
 from numba2.viz.viz import dump
 from .pipeline import run_pipeline
-<<<<<<< HEAD
 from . import passes
-=======
-from .passes import (frontend, typing, optimizations, prelowering, lowering,
-                     backend_init, backend_run, backend_finalize,
-                     dpp_backend_run, dpp_backend_finalize)
->>>>>>> fd12e346
 from .environment import fresh_env
 
 from pykit.analysis import callgraph
@@ -130,7 +124,6 @@
             new_env = env # Don't lose the argtypes
         return new_func, new_env
 
-<<<<<<< HEAD
 def insert_cache(phase_name, cache_key, func, env, new_func, new_env):
     cache = get_cache(phase_name, env)
     key = cache_key(func, env)
@@ -139,55 +132,6 @@
 def phasecompose(phase1, phase2):
     result = lambda func, env: phase1(*phase2(func, env))
     return wraps(phase1)(result)
-=======
-#def _deps(func):
-#    return callgraph.callgraph(func).node
-
-# ______________________________________________________________________
-# Individual phases
-
-def setup_phase(func, env):
-    # -------------------------------------------------
-    # Find Python function implementation
-    argtypes = env["numba.typing.argtypes"]
-    py_func, signature, kwds = best_match(func, list(argtypes))
-
-    # -------------------------------------------------
-    # Update environment
-    env["numba.state.func_name"] = py_func.__name__
-    env["numba.state.function_wrapper"] = func
-    env["numba.state.opaque"] = func.opaque
-    env["numba.typing.restype"] = signature.restype
-    env["numba.typing.argtypes"] = signature.argtypes
-    env["numba.state.crnt_func"] = func
-    env["numba.state.options"] = dict(kwds)
-    env["numba.state.copies"] = {}
-    env["numba.state.phase"] = "setup"
-
-    if kwds.get("infer_restype"):
-        env["numba.typing.restype"] = kwds["infer_restype"](argtypes)
-
-    return py_func, env
-
-@cached('numba.frontend')
-def translation_phase(func, env, passes=frontend):
-    if env["numba.state.opaque"]:
-        return func, env
-    new_func, new_env = run_pipeline(func, env, passes)
-    envs = env['numba.state.envs']
-    envs[new_func] = new_env
-    return new_func, new_env
-
-@cached('numba.typing', key=_cache_key)
-def typing_phase(func, env, passes=typing):
-    return run_pipeline(func, env, passes)
-
-@cached('numba.opt')
-def optimization_phase(func, env, passes=optimizations, dependences=None):
-    envs = env["numba.state.envs"]
-    if dependences is None:
-        dependences = env["numba.state.dependences"]
->>>>>>> fd12e346
 
 def cache_key(func, env):
     return func
@@ -197,28 +141,6 @@
 
 # ______________________________________________________________________
 # Utils
-
-<<<<<<< HEAD
-=======
-@cached('numba.prelowering')
-def prelowering_phase(func, env, passes=prelowering, dependences=None):
-    envs = env["numba.state.envs"]
-    if dependences is None:
-        dependences = env["numba.state.dependences"]
-
-    for f in dependences:
-        if f != func:
-            prelowering_phase(f, envs[f], passes, [])
-    run_pipeline(func, env, passes)
-
-    return func, env
-
-@cached('numba.lowering')
-def lowering_phase(func, env, passes=lowering, dependences=None):
-    envs = env["numba.state.envs"]
-    if dependences is None:
-        dependences = env["numba.state.dependences"]
->>>>>>> fd12e346
 
 def _deps(func, debug=False):
     """
@@ -235,66 +157,53 @@
 
     return graph.node
 
-<<<<<<< HEAD
 # ______________________________________________________________________
 # phases
 
 def llvm_phase(func, env):
-=======
-def codegen_phase(func, env):
-    assert env['numba.target'] == 'cpu'
->>>>>>> fd12e346
     cache = env['numba.codegen.cache']
     envs = env["numba.state.envs"]
 
     if func in cache:
         return cache[func]
 
-<<<<<<< HEAD
     dependences = [d for d in _deps(func, debug=False) if d not in cache]
-=======
+
+    for f in dependences:
+        run_pipeline(f, envs[f], passes.backend_init)
+    for f in dependences:
+        run_pipeline(f, envs[f], passes.backend_run)
+    for f in dependences:
+        e = envs[f]
+        lfunc = e["numba.state.llvm_func"]
+        run_pipeline(lfunc, envs[f], passes.backend_finalize)
+        cache.insert(f, (lfunc, e))
+
+    return env["numba.state.llvm_func"], env
+
+# Data Parallel Python Specifics
+
+def dpp_llvm_phase(func, env):
+    from pykit.codegen.llvm import llvm_utils
+    assert env['numba.target'] == 'dpp'
+
+    cache = env['numba.codegen.cache']
+    envs = env["numba.state.envs"]
+
+    if func in cache:
+        return cache[func]
+
     dependences = [d for d in env['numba.state.dependences']
                    if d not in cache]
->>>>>>> fd12e346
-
-    for f in dependences:
+
+    for f in dependences:
+        localenv = envs[f]
+        localenv['codegen.llvm.module'] = llvm_utils.module("tmp.%x" % id(f))
         run_pipeline(f, envs[f], passes.backend_init)
-    for f in dependences:
-        run_pipeline(f, envs[f], passes.backend_run)
-    for f in dependences:
-        e = envs[f]
-        lfunc = e["numba.state.llvm_func"]
-<<<<<<< HEAD
-        run_pipeline(lfunc, envs[f], passes.backend_finalize)
-=======
-        run_pipeline(lfunc, envs[f], backend_finalize)
-
->>>>>>> fd12e346
-        cache.insert(f, (lfunc, e))
-
-    return env["numba.state.llvm_func"], env
-
-# ______________________________________________________________________
-# Data Parallel Python Specifics
-
-def dpp_llvm_phase(func, env):
-    from pykit.codegen.llvm import llvm_utils
-
-    cache = env['numba.codegen.cache']
-    envs = env["numba.state.envs"]
-
-    if func in cache:
-        return cache[func]
-
-    dependences = [d for d in _deps(func) if d not in cache]
-
-<<<<<<< HEAD
-    for f in dependences:
-        localenv = envs[f]
-        localenv['codegen.llvm.module'] = llvm_utils.module("tmp")
-        run_pipeline(f, envs[f], passes.backend_init)
+
     for f in dependences:
         run_pipeline(f, envs[f], passes.dpp_backend_run)
+
     for f in dependences:
         e = envs[f]
         lfunc = e["numba.state.llvm_func"]
@@ -302,68 +211,10 @@
         cache.insert(f, (lfunc, e))
 
     return env["numba.state.llvm_func"], env
-=======
-def phasecompose(phase1, phase2):
-    @wraps(phase1)
-    def wrapper(func, env):
-        try:
-            return phase1(*phase2(func, env))
-        except Exception, e:
-            #print("-----------------------------")
-            #print("Exception occurred when compiling %s with argtypes %s" % (
-            #                              func, env["numba.typing.argtypes"]))
-            raise #CompileError(str(e))
-
-    return wrapper
-
-setup = setup_phase
-translation = phasecompose(translation_phase, setup)
-typing = phasecompose(typing_phase, translation)
-opt = phasecompose(optimization_phase, typing)
-prelower = phasecompose(prelowering_phase, opt)
-lower = phasecompose(lowering_phase, prelower)
-cpu_codegen = phasecompose(codegen_phase, lower)
-
-# ______________________________________________________________________
-# Data Parallel Python Specifics
-
-def dpp_codegen_phase(func, env):
-    from pykit.codegen.llvm import llvm_utils
-    assert env['numba.target'] == 'dpp'
-    cache = env['numba.codegen.cache']
-    envs = env["numba.state.envs"]
-
-    if func in cache:
-        return cache[func]
-
-    dependences = [d for d in env['numba.state.dependences']
-                   if d not in cache]
-
-    for f in dependences:
-        localenv = envs[f]
-        localenv['codegen.llvm.module'] = llvm_utils.module("tmp.%x" % id(f))
-        run_pipeline(f, envs[f], backend_init)
-
-    for f in dependences:
-        run_pipeline(f, envs[f], dpp_backend_run)
-
-    for f in dependences:
-        e = envs[f]
-        lfunc = e["numba.state.llvm_func"]
-        run_pipeline(lfunc, envs[f], dpp_backend_finalize)
-        cache.insert(f, (lfunc, e))
-
-    return env["numba.state.llvm_func"], env
-
-dpp_lower = lower  # share cpu lowering for now
-dpp_codegen = phasecompose(dpp_codegen_phase, dpp_lower)
-
->>>>>>> fd12e346
 
 # ______________________________________________________________________
 # Apply
 
-<<<<<<< HEAD
 initialize  = phase('initialize', passes.initialize, all=False,
                     key=cache_key_argtypes)
 frontend    = phase('frontend', passes.frontend, depend=initialize,
@@ -376,32 +227,10 @@
 prelower    = phase('prelower', passes.prelowering, depend=opt)
 ll_lower    = phase('ll_lower', passes.ll_lowering, depend=prelower)
 llvm        = phasecompose(llvm_phase, ll_lower)
-codegen     = phase('codegen', passes.codegen, depend=llvm, all=False)
+cpu_codegen = phase('codegen', passes.codegen, depend=llvm, all=False)
 
 dpp_llvm    = phasecompose(dpp_llvm_phase, ll_lower)
 dpp_codegen = phase('dpp_codegen', passes.codegen, depend=dpp_llvm, all=False)
-=======
-phases = {
-    "setup":        setup,
-    "translation":  translation,
-    "typing":       typing,
-    "opt":          opt,
-    "lower":        lower,
-    "codegen":      cpu_codegen,
-}
->>>>>>> fd12e346
-
-# ______________________________________________________________________
-
-<<<<<<< HEAD
-target_codegens = {
-    'cpu': codegen,
-    'dpp': dpp_codegen,
-}
-=======
-def apply_phase(phase, nb_func, argtypes):
-    env = fresh_env(nb_func, argtypes)
-    return phase(nb_func, env)
 
 # ______________________________________________________________________
 # Codegen
@@ -412,5 +241,4 @@
 }
 
 def codegen(func, env):
-    return _target_codegen_map[env['numba.target']](func, env)
->>>>>>> fd12e346
+    return _target_codegen_map[env['numba.target']](func, env)