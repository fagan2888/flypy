# -*- coding: utf-8 -*-

"""
Numba passes that perform translation, type inference, code generation, etc.
"""

from __future__ import print_function, division, absolute_import
from functools import partial

from numba2.compiler.backend import lltyping, llvm, lowering, rewrite_lowlevel_constants
from numba2.compiler.frontend import (translate, simplify_exceptions, checker, setup)
from numba2.compiler import simplification, transition
from numba2.compiler.typing import inference, typecheck
from numba2.compiler.typing.resolution import (resolve_context, resolve_restype)
from numba2.compiler.optimizations import (dataflow, optimize, inlining,
                                           throwing, deadblocks, reg2mem)
from numba2.compiler.lower import (rewrite_calls, rewrite_raise_exc_type,
                                   rewrite_constructors, explicit_coercions,
                                   rewrite_optional_args, rewrite_constants,
                                   conversion, rewrite_obj_return, allocator,
                                   rewrite_externs, generators)
from numba2.viz.prettyprint import dump, dump_cfg, dump_llvm, dump_optimized

from pykit.transform import dce
#from pykit.optimizations import local_exceptions
from pykit.codegen.llvm import (verify, optimize as llvm_optimize,
                                llvm_postpasses)

#===------------------------------------------------------------------===
# Passes
#===------------------------------------------------------------------===

initialize = [
    setup,
]

frontend = [
    translate,
    simplify_exceptions,
    dump_cfg,
    simplification.rewrite_ops,
    simplification.rewrite_overlays,
    deadblocks,
    dataflow,
    checker,
]

typing = [
    # numba.compiler.typing.*
    transition.single_copy,
    inference,
    resolve_context,
    resolve_restype,
    typecheck,
    # numba.compiler.lower.*
    rewrite_calls,
    rewrite_raise_exc_type,
    reg2mem,
]

generators = [
    generators.generator_fusion,             # generators
    #generators.rewrite_general_generators,  # generators

]

hl_lowering = [
    rewrite_constructors,                   # constructors
    allocator,                              # allocation
    rewrite_optional_args,
    explicit_coercions,
    conversion,
    rewrite_externs,
    rewrite_constants,
    rewrite_obj_return,
]

optimizations = [
    dce,
    dataflow.dataflow,
    optimize,
]

prelowering = [
    lltyping,
]

ll_lowering = [
    inlining,
    dataflow,
    throwing.rewrite_local_exceptions,
    rewrite_lowlevel_constants,
    #lowering.lower_fields,
]

backend_init = [
    throwing.rewrite_exceptions,
    llvm.codegen_init,
]

backend_run = [
    llvm.codegen_run,
    llvm_postpasses,
    llvm.codegen_link,
]

backend_finalize = [
    verify,
    dump_llvm,
    llvm_optimize,
    dump_optimized,
]

codegen = [
    llvm.get_ctypes,
]

<<<<<<< HEAD
dpp_backend_run = [
    llvm.codegen_run,
    # llvm_postpasses,  # for math
    #llvm.codegen_link, # do nothing
]

dpp_backend_finalize = [
    verify,
    dump_llvm,
]

all_passes = [frontend, typing, optimizations, lowering,
              backend_init, backend_run]
passes = sum(all_passes, [])
=======
all_passes = [
    frontend, typing, generators, hl_lowering, optimizations,
    ll_lowering, backend_init, backend_run, backend_finalize,
    codegen
]
passes = sum(all_passes, [])
>>>>>>> 5ffb60b7
<|MERGE_RESOLUTION|>--- conflicted
+++ resolved
@@ -115,7 +115,6 @@
     llvm.get_ctypes,
 ]
 
-<<<<<<< HEAD
 dpp_backend_run = [
     llvm.codegen_run,
     # llvm_postpasses,  # for math
@@ -127,14 +126,9 @@
     dump_llvm,
 ]
 
-all_passes = [frontend, typing, optimizations, lowering,
-              backend_init, backend_run]
-passes = sum(all_passes, [])
-=======
 all_passes = [
     frontend, typing, generators, hl_lowering, optimizations,
     ll_lowering, backend_init, backend_run, backend_finalize,
-    codegen
+    codegen, dpp_backend_run, dpp_backend_finalize,
 ]
-passes = sum(all_passes, [])
->>>>>>> 5ffb60b7
+passes = sum(all_passes, [])