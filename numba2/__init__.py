--- conflicted
+++ resolved
@@ -10,11 +10,7 @@
 
 from pykit.utils.pattern import match as pyoverload
 
-<<<<<<< HEAD
-from .entrypoints import jit, ijit, sjit, abstract, unijit
-=======
-from .entrypoints import jit, ijit, sjit, cjit, abstract
->>>>>>> 5ffb60b7
+from .entrypoints import jit, ijit, sjit, cjit, abstract, unijit
 from .compiler import (annotate, overload, overloadable)
 from .typing import (overlay, parse, unify, free, UnificationError)
 from .rules import typeof, convert, promote, typejoin, is_numba_type
